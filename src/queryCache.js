--- conflicted
+++ resolved
@@ -16,7 +16,7 @@
 } from './utils'
 import { defaultConfigRef } from './config'
 
-export const queryCache = makeQueryCache({ frozen: isServer })
+export const queryCache = makeQueryCache()
 
 export const queryCacheContext = React.createContext(queryCache)
 
@@ -62,20 +62,13 @@
 const actionError = 'Error'
 const actionSetState = 'SetState'
 
-<<<<<<< HEAD
-export function makeQueryCache(defaultConfig) {
+export function makeQueryCache({ frozen = isServer, defaultConfig } = {}) {
+  // A frozen cache does not add new queries to the cache
   const globalListeners = []
-=======
-export function makeQueryCache(options = {}) {
-  const listeners = []
->>>>>>> a9df1448
-
-  const configRef = options.defaultConfig
-    ? { current: options.defaultConfig }
+
+  const configRef = defaultConfig
+    ? { current: defaultConfig }
     : defaultConfigRef
-
-  // A frozen cache does not add new queries to the cache
-  const frozen = options.frozen || false
 
   const queryCache = {
     queries: {},
@@ -293,6 +286,7 @@
     }
 
     query.scheduleStaleTimeout = () => {
+      if (isServer) return
       clearTimeout(query.staleTimeout)
 
       if (query.config.staleTime === Infinity) {
@@ -561,28 +555,6 @@
       return query.promise
     }
 
-<<<<<<< HEAD
-=======
-    query.setState = updater => dispatch({ type: actionSetState, updater })
-
-    query.setData = updater => {
-      // Set data and mark it as cached
-      dispatch({ type: actionSuccess, updater })
-
-      if (!isServer) {
-        // Schedule a fresh invalidation!
-        clearTimeout(query.staleTimeout)
-        query.scheduleStaleTimeout()
-      }
-    }
-
-    query.clear = () => {
-      clearTimeout(query.staleTimeout)
-      clearTimeout(query.cacheTimeout)
-      query.cancel()
-    }
-
->>>>>>> a9df1448
     return query
   }
 
